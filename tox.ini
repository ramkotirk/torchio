[tox]
envlist = py, mypy, pre-commit
isolated_build = True

[testenv]
extras = dev
commands =
    pytest \
        --durations=0 \
        --capture=no \
        --cov=torchio \
<<<<<<< HEAD
        --cov-report=html
=======
        {posargs}
>>>>>>> f8638f33

[testenv:mypy]
deps = mypy
commands =
    pip install pandas-stubs
    mypy \
        --install-types \
        --non-interactive \
        src<|MERGE_RESOLUTION|>--- conflicted
+++ resolved
@@ -9,11 +9,8 @@
         --durations=0 \
         --capture=no \
         --cov=torchio \
-<<<<<<< HEAD
         --cov-report=html
-=======
         {posargs}
->>>>>>> f8638f33
 
 [testenv:mypy]
 deps = mypy
