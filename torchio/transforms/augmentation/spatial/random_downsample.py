from typing import Union, Tuple, Optional, List
import torch
from ....torchio import TypeRangeFloat
from ....data.subject import Subject
from ....utils import to_tuple
from ... import SpatialTransform
from .. import RandomTransform
from ...preprocessing import Resample


class RandomDownsample(RandomTransform, SpatialTransform):
    r"""Downsample an image along an axis.

    This transform simulates an image that has been acquired using anisotropic
    spacing, using downsampling with nearest neighbor interpolation.

    Args:
        axes: Axis or tuple of axes along which the image will be downsampled.
        downsampling: Downsampling factor :math:`m \gt 1`. If a tuple
            :math:`(a, b)` is provided then :math:`m \sim \mathcal{U}(a, b)`.
        p: Probability that this transform will be applied.
        seed: See :py:class:`~torchio.transforms.augmentation.RandomTransform`.
        keys: See :py:class:`~torchio.transforms.Transform`.

    Example:
        >>> import torchio as tio
        >>> transform = tio.RandomDownsample(axes=1, downsampling=2.)   # Multiply spacing of second axis by 2
        >>> transform = tio.RandomDownsample(
        ...     axes=(0, 1, 2),
        ...     downsampling=(2, 5),
        ... )   # Multiply spacing of one of the 3 axes by a factor randomly chosen in [2, 5]
        >>> colin = tio.datasets.Colin27()
        >>> transformed = transform(colin)  # images have now anisotropic spacing
    """

    def __init__(
            self,
            axes: Union[int, Tuple[int, ...]] = (0, 1, 2),
            downsampling: TypeRangeFloat = (1.5, 5),
            p: float = 1,
            keys: Optional[List[str]] = None,
            ):
        super().__init__(p=p, keys=keys)
        self.axes = self.parse_axes(axes)
        self.downsampling_range = self.parse_range(
            downsampling, 'downsampling', min_constraint=1)

    @staticmethod
    def get_params(
            axes: Tuple[int, ...],
            downsampling_range: Tuple[float, float],
            ) -> List[bool]:
        axis = axes[torch.randint(0, len(axes), (1,))]
        downsampling = torch.FloatTensor(1).uniform_(*downsampling_range).item()
        return axis, downsampling

    @staticmethod
    def parse_axes(axes: Union[int, Tuple[int, ...]]):
        axes_tuple = to_tuple(axes)
        for axis in axes_tuple:
            is_int = isinstance(axis, int)
            if not is_int or axis not in (0, 1, 2):
                raise ValueError('All axes must be 0, 1 or 2')
        return axes_tuple

    def apply_transform(self, subject: Subject) -> Subject:
        axis, downsampling = self.get_params(self.axes, self.downsampling_range)
        random_parameters_dict = {'axis': axis, 'downsampling': downsampling}

        target_spacing = list(subject.spacing)
        target_spacing[axis] *= downsampling
        transform = Resample(
            tuple(target_spacing),
            image_interpolation='nearest',
        )
<<<<<<< HEAD
        sample = transform(sample)
        #sample.add_transform(self, random_parameters_dict)
        return sample
=======
        subject = transform(subject)
        subject.add_transform(self, random_parameters_dict)
        return subject
>>>>>>> 6e95bb76
<|MERGE_RESOLUTION|>--- conflicted
+++ resolved
@@ -73,12 +73,5 @@
             tuple(target_spacing),
             image_interpolation='nearest',
         )
-<<<<<<< HEAD
-        sample = transform(sample)
-        #sample.add_transform(self, random_parameters_dict)
-        return sample
-=======
         subject = transform(subject)
-        subject.add_transform(self, random_parameters_dict)
-        return subject
->>>>>>> 6e95bb76
+        return subject