import warnings
from pathlib import Path
import numpy as np
import nibabel as nib
import pandas as pd
import torch
from torch.utils.data import Dataset
from pathlib import Path



class ImagesDataset(Dataset):
    def __init__(
            self,
            paths_dict,
            transform=None,
            verbose=False,
            ):
        """
        paths_dict is expected to have keys: image, [,label[, sampler[, *]]]
        TODO: pixel size, orientation (for now assume RAS 1mm iso)
        Caveat: if using whole image for training,
        all images must have the same shape so that they can be
        collated by a DataLoader. TODO: write custom collate_fn?
        """
        paths_dict = paths_dict.copy()
        self.sujid = paths_dict.pop('sujid', None) #this will remove field sujid if exist
        print(paths_dict.keys())

        self.parse_paths_dict(paths_dict)
        self.paths_dict = paths_dict
        self.transform = transform
        self.verbose = verbose

    def __len__(self):
        return len(self.paths_dict['image'])

    def __getitem__(self, index):
        sample = {}
        worker = torch.utils.data.get_worker_info()
        worker_id = worker.id if worker is not None else -1

        for key in self.paths_dict:
            data, affine, image_path = self.load_image(key, index)
            sample[key] = data
            if key == 'image':
                image_dict = dict(
                    path=str(image_path),
                    affine=affine,
                )
                sample.update(image_dict)

        # Apply transform (bottleneck)
        if self.transform is not None:
            sample = self.transform(sample)

        if self.sujid is not None:
            print('Woker {} get index {} sujid {}'.format(worker_id,index, self.sujid[index]))
        else : print('Woker {} get index {} '.format(worker_id,index))

        return sample

    def load_image(self, key, index, add_channels_dim=True):
        path = self.paths_dict[key][index]
        if self.verbose:
            print(f'Loading {path}...')
        img = nib.load(str(path))

        # See https://github.com/nipy/dmriprep/issues/55#issuecomment-448322366
        data = np.array(img.dataobj).astype(np.float32)

        if self.verbose:
            print(f'Loaded array with shape {data.shape}')
        num_dimensions = data.ndim
        if num_dimensions > 3:
            message = (
                f'Processing of {num_dimensions}D volumes not supported.'
                f' {path} has shape {data.shape}'
            )
            raise NotImplementedError(message)
        data = data[np.newaxis, ...] if add_channels_dim else data
        return data, img.affine, path

<<<<<<< HEAD
    def load_data(self, key, index, add_channels_dim=True):
        path = self.paths_dict[key][index]
        img = nib.load(str(path))
        data = np.array(img.dataobj).astype(np.float32)
        if add_channels_dim:
            data = data[np.newaxis, ...]  # add channels dimension

        return data

=======
>>>>>>> 441987d3
    @staticmethod
    def parse_paths_dict(paths_dict):
        lens = [len(paths) for paths in paths_dict.values()]
        if sum(lens) == 0:
            raise ValueError('All paths lists are empty')
        if len(set(lens)) > 1:
            message = (
                'Paths lists have different lengths:'
            )
            for key, paths in paths_dict.items():
                message += f'\n{key}: {len(paths)}'
            raise ValueError(message)
        for paths_list in paths_dict.values():
            for path in paths_list:
                path = Path(path)
                if not path.is_file():
                    raise FileNotFoundError(f'{path} not found')

    @staticmethod
    def save_sample(sample, output_paths_dict, extract_fg=False):
        for key, output_path in output_paths_dict.items():
            data = sample[key].squeeze()
            if key == 'label' and extract_fg:
                data = data[1]
            affine = sample['affine']
            nii = nib.Nifti1Image(data, affine)
            nii.header['qform_code'] = 1
            nii.header['sform_code'] = 0
            nii.to_filename(str(output_path))


def get_paths_dict_from_data_prameters(data_param):
    """
    :param data_param: same structure as for niftynet set script test/test_dataset.py
    :return:
    """
    paths_dict = dict()
    for key, vals in data_param.items():
        if 'csv_file' in vals:
            csvfile = pd.read_csv(vals['csv_file'], header=None)

            print('Reading {} line in {}'.format(len(csvfile), vals['csv_file']))
            allfile = [Path(ff) for ff in  csvfile.loc[:, 1].str.strip()]

            sujid   = csvfile.loc[:, 0].values
            paths_dict[key] = allfile

            if 'sujid' in paths_dict :
                #test if same subject id
                if np.array_equal(sujid,paths_dict['sujid'] ) is False:
                    message =("First column subject ID differs")
                    raise ValueError(message)
            else :
                paths_dict['sujid'] = sujid

        else :
            print('key {} is not implemented (should be csv_file) '.fomat(vals.keys()))

    return paths_dict<|MERGE_RESOLUTION|>--- conflicted
+++ resolved
@@ -81,18 +81,6 @@
         data = data[np.newaxis, ...] if add_channels_dim else data
         return data, img.affine, path
 
-<<<<<<< HEAD
-    def load_data(self, key, index, add_channels_dim=True):
-        path = self.paths_dict[key][index]
-        img = nib.load(str(path))
-        data = np.array(img.dataobj).astype(np.float32)
-        if add_channels_dim:
-            data = data[np.newaxis, ...]  # add channels dimension
-
-        return data
-
-=======
->>>>>>> 441987d3
     @staticmethod
     def parse_paths_dict(paths_dict):
         lens = [len(paths) for paths in paths_dict.values()]
