--- conflicted
+++ resolved
@@ -76,37 +76,6 @@
             mask=mask,
         )
 
-<<<<<<< HEAD
-
-def __compute_percentiles(
-        img: np.ndarray,
-        mask: np.ndarray,
-        cutoff: Tuple[float, float],
-        ) -> np.ndarray:
-    """
-    Creates the list of percentile values to be used as landmarks for the
-    linear fitting.
-
-    :param img: Image on which to determine the percentiles
-    :param mask: Mask to use over the image to constraint to the relevant
-    information
-    :param cutoff: Values of the minimum and maximum percentiles to use for
-    the linear fitting
-    :return perc_results: list of percentiles value for the given image over
-    the mask
-    """
-    perc = [cutoff[0],
-            0.1, 0.2, 0.25, 0.3, 0.4, 0.5, 0.6, 0.7, 0.75, 0.8, 0.9,
-            cutoff[1]]
-    perc = np.linspace(cutoff[0], cutoff[1], 100)
-
-    masked_img = ma.masked_array(img, np.logical_not(mask)).compressed()
-    perc_results = np.percentile(masked_img, 100 * np.array(perc))
-    return perc_results
-
-
-def __standardize_cutoff(cutoff: np.ndarray) -> np.ndarray:
-=======
     @classmethod
     def train(
             cls,
@@ -195,7 +164,6 @@
 
 
 def _standardize_cutoff(cutoff: np.ndarray) -> np.ndarray:
->>>>>>> 2f123291
     """Standardize the cutoff values given in the configuration.
 
     Computes percentile landmark normalization by default.
