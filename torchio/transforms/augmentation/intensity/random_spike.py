--- conflicted
+++ resolved
@@ -149,10 +149,5 @@
             # scans. Therefore the next two lines have been removed.
             # #i, j, k = mid_shape - diff
             # #spectrum[i, j, k] = spectrum.max() * intensity_factor
-<<<<<<< HEAD
         result = self.inv_fourier_transform(spectrum).real.float()
-        return result
-=======
-        result = np.real(self.inv_fourier_transform(spectrum))
-        return torch.as_tensor(result.astype(np.float32))
->>>>>>> 8ef28122
+        return result