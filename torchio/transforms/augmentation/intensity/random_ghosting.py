from typing import Tuple, Optional, Union, List
import torch
import numpy as np
from ....torchio import DATA
from ....data.subject import Subject
from ... import IntensityTransform
from .. import RandomTransform


class RandomGhosting(RandomTransform, IntensityTransform):
    r"""Add random MRI ghosting artifact.

    Discrete "ghost" artifacts may occur along the phase-encode direction
    whenever the position or signal intensity of imaged structures within the
    field-of-view vary or move in a regular (periodic) fashion. Pulsatile flow
    of blood or CSF, cardiac motion, and respiratory motion are the most
    important patient-related causes of ghost artifacts in clinical MR imaging
    (from `mriquestions.com <http://mriquestions.com/why-discrete-ghosts.html>`_).

    Args:
        num_ghosts: Number of 'ghosts' :math:`n` in the image.
            If :py:attr:`num_ghosts` is a tuple :math:`(a, b)`, then
            :math:`n \sim \mathcal{U}(a, b) \cap \mathbb{N}`.
            If only one value :math:`d` is provided,
            :math:`n \sim \mathcal{U}(0, d) \cap \mathbb{N}`.
        axes: Axis along which the ghosts will be created. If
            :py:attr:`axes` is a tuple, the axis will be randomly chosen
            from the passed values. Anatomical labels may also be used (see
            :py:class:`~torchio.transforms.augmentation.RandomFlip`).
        intensity: Positive number representing the artifact strength
            :math:`s` with respect to the maximum of the :math:`k`-space.
            If ``0``, the ghosts will not be visible. If a tuple
            :math:`(a, b)` is provided then :math:`s \sim \mathcal{U}(a, b)`.
            If only one value :math:`d` is provided,
            :math:`s \sim \mathcal{U}(0, d)`.
        restore: Number between ``0`` and ``1`` indicating how much of the
            :math:`k`-space center should be restored after removing the planes
            that generate the artifact.
        p: Probability that this transform will be applied.
        seed: See :py:class:`~torchio.transforms.augmentation.RandomTransform`.
        keys: See :py:class:`~torchio.transforms.Transform`.

    .. note:: The execution time of this transform does not depend on the
        number of ghosts.

    .. warning:: Note that height and width of 2D images correspond to axes
        ``1`` and ``2`` respectively, as TorchIO images are generally considered
        to have 3 spatial dimensions.
    """
    def __init__(
            self,
            num_ghosts: Union[int, Tuple[int, int]] = (4, 10),
            axes: Union[int, Tuple[int, ...]] = (0, 1, 2),
            intensity: Union[float, Tuple[float, float]] = (0.5, 1),
            restore: float = 0.02,
            p: float = 1,
            seed: Optional[int] = None,
            keys: Optional[List[str]] = None,
            ):
        super().__init__(p=p, seed=seed, keys=keys)
        if not isinstance(axes, tuple):
            try:
                axes = tuple(axes)
            except TypeError:
                axes = (axes,)
        for axis in axes:
            if not isinstance(axis, str) and axis not in (0, 1, 2):
                raise ValueError(f'Axes must be in (0, 1, 2), not "{axes}"')
        self.axes = axes
        self.num_ghosts_range = self.parse_range(
            num_ghosts, 'num_ghosts', min_constraint=0, type_constraint=int)
        self.intensity_range = self.parse_range(
            intensity, 'intensity_range', min_constraint=0)
        self.restore = self.parse_restore(restore)

    @staticmethod
    def parse_restore(restore):
        if not isinstance(restore, float):
            raise TypeError(f'Restore must be a float, not {restore}')
        if not 0 <= restore <= 1:
            message = (
                f'Restore must be a number between 0 and 1, not {restore}')
            raise ValueError(message)
        return restore

    def apply_transform(self, sample: Subject) -> dict:
        random_parameters_images_dict = {}
<<<<<<< HEAD
        for image_name, image in self.get_images_dict(sample).items():
=======
        axes_string = False
        if any(isinstance(n, str) for n in self.axes):
            sample.check_consistent_orientation()
            axes_string = True
        for image_name, image in sample.get_images_dict().items():
>>>>>>> 50f57c54
            transformed_tensors = []
            is_2d = image.is_2d()
            axes = [a for a in self.axes if a != 0] if is_2d else self.axes
            for channel_idx, tensor in enumerate(image[DATA]):
                params = self.get_params(
                    self.num_ghosts_range,
                    axes,
                    self.intensity_range,
                )
                num_ghosts_param, axis_param, intensity_param = params
                random_parameters_dict = {
                    'axis': axis_param,
                    'num_ghosts': num_ghosts_param,
                    'intensity': intensity_param,
                }
                key = f'{image_name}_channel_{channel_idx}'
                random_parameters_images_dict[key] = random_parameters_dict
                transformed_tensor = self.add_artifact(
                    tensor,
                    num_ghosts_param,
                    axis_param,
                    intensity_param,
                    self.restore,
                )
                transformed_tensors.append(transformed_tensor)
            image[DATA] = torch.stack(transformed_tensors)
        sample.add_transform(self, random_parameters_images_dict)
        return sample

    @staticmethod
    def get_params(
            num_ghosts_range: Tuple[int, int],
            axes: Tuple[int, ...],
            intensity_range: Tuple[float, float],
            ) -> Tuple:
        ng_min, ng_max = num_ghosts_range
        num_ghosts = torch.randint(ng_min, ng_max + 1, (1,)).item()
        axis = axes[torch.randint(0, len(axes), (1,))]
        intensity = torch.FloatTensor(1).uniform_(*intensity_range).item()
        return num_ghosts, axis, intensity

    def add_artifact(
            self,
            tensor: torch.Tensor,
            num_ghosts: int,
            axis: int,
            intensity: float,
            restore_center: float,
            ):
        if not num_ghosts or not intensity:
            return tensor

        array = tensor.numpy()
        spectrum = self.fourier_transform(array)

        shape = np.array(array.shape)
        ri, rj, rk = np.round(restore_center * shape).astype(np.uint16)
        mi, mj, mk = np.array(array.shape) // 2

        # Variable "planes" is the part of the spectrum that will be modified
        if axis == 0:
            planes = spectrum[::num_ghosts, :, :]
            restore = spectrum[mi, :, :].copy()
        elif axis == 1:
            planes = spectrum[:, ::num_ghosts, :]
            restore = spectrum[:, mj, :].copy()
        elif axis == 2:
            planes = spectrum[:, :, ::num_ghosts]
            restore = spectrum[:, :, mk].copy()

        # Multiply by 0 if intensity is 1
        planes *= 1 - intensity

        # Restore the center of k-space to avoid extreme artifacts
        if axis == 0:
            spectrum[mi, :, :] = restore
        elif axis == 1:
            spectrum[:, mj, :] = restore
        elif axis == 2:
            spectrum[:, :, mk] = restore

        array_ghosts = self.inv_fourier_transform(spectrum)
        array_ghosts = np.real(array_ghosts)
        return torch.from_numpy(array_ghosts)<|MERGE_RESOLUTION|>--- conflicted
+++ resolved
@@ -85,15 +85,11 @@
 
     def apply_transform(self, sample: Subject) -> dict:
         random_parameters_images_dict = {}
-<<<<<<< HEAD
-        for image_name, image in self.get_images_dict(sample).items():
-=======
         axes_string = False
         if any(isinstance(n, str) for n in self.axes):
             sample.check_consistent_orientation()
             axes_string = True
-        for image_name, image in sample.get_images_dict().items():
->>>>>>> 50f57c54
+        for image_name, image in self.get_images_dict(sample).items():
             transformed_tensors = []
             is_2d = image.is_2d()
             axes = [a for a in self.axes if a != 0] if is_2d else self.axes
