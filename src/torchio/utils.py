from __future__ import annotations

import ast
import gzip
import os
import shutil
import sys
import tempfile
from pathlib import Path
from typing import Any
from typing import Dict
from typing import List
from typing import Optional
from typing import Sequence
from typing import Tuple
from typing import Union

import nibabel as nib
import numpy as np
import SimpleITK as sitk
<<<<<<< HEAD
from tqdm.auto import trange
=======
import torch
from torch.utils.data._utils.collate import default_collate
from tqdm import trange
>>>>>>> aede6771

from . import constants
from .typing import TypeNumber
from .typing import TypePath


def to_tuple(
        value: Any,
        length: int = 1,
) -> Tuple[TypeNumber, ...]:
    """
    to_tuple(1, length=1) -> (1,)
    to_tuple(1, length=3) -> (1, 1, 1)

    If value is an iterable, n is ignored and tuple(value) is returned
    to_tuple((1,), length=1) -> (1,)
    to_tuple((1, 2), length=1) -> (1, 2)
    to_tuple([1, 2], length=3) -> (1, 2)
    """
    try:
        iter(value)
        value = tuple(value)
    except TypeError:
        value = length * (value,)
    return value


def get_stem(
        path: Union[TypePath, Sequence[TypePath]],
) -> Union[str, List[str]]:
    """
    '/home/user/image.nii.gz' -> 'image'
    """
    def _get_stem(path_string: TypePath) -> str:
        return Path(path_string).name.split('.')[0]
    if isinstance(path, (str, os.PathLike)):
        return _get_stem(path)
    else:  # path is actually a sequence of paths
        return [_get_stem(p) for p in path]


def create_dummy_dataset(
        num_images: int,
        size_range: Tuple[int, int],
        directory: Optional[TypePath] = None,
        suffix: str = '.nii.gz',
        force: bool = False,
        verbose: bool = False,
):
    from .data import ScalarImage, LabelMap, Subject
    output_dir = tempfile.gettempdir() if directory is None else directory
    output_dir = Path(output_dir)
    images_dir = output_dir / 'dummy_images'
    labels_dir = output_dir / 'dummy_labels'

    if force:
        shutil.rmtree(images_dir)
        shutil.rmtree(labels_dir)

    subjects: List[Subject] = []
    if images_dir.is_dir():
        for i in trange(num_images):
            image_path = images_dir / f'image_{i}{suffix}'
            label_path = labels_dir / f'label_{i}{suffix}'
            subject = Subject(
                one_modality=ScalarImage(image_path),
                segmentation=LabelMap(label_path),
            )
            subjects.append(subject)
    else:
        images_dir.mkdir(exist_ok=True, parents=True)
        labels_dir.mkdir(exist_ok=True, parents=True)
        if verbose:
            print('Creating dummy dataset...')  # noqa: T201
            iterable = trange(num_images)
        else:
            iterable = range(num_images)
        for i in iterable:
            shape = np.random.randint(*size_range, size=3)
            affine = np.eye(4)
            image = np.random.rand(*shape)
            label = np.ones_like(image)
            label[image < 0.33] = 0
            label[image > 0.66] = 2
            image *= 255

            image_path = images_dir / f'image_{i}{suffix}'
            nii = nib.Nifti1Image(image.astype(np.uint8), affine)
            nii.to_filename(str(image_path))

            label_path = labels_dir / f'label_{i}{suffix}'
            nii = nib.Nifti1Image(label.astype(np.uint8), affine)
            nii.to_filename(str(label_path))

            subject = Subject(
                one_modality=ScalarImage(image_path),
                segmentation=LabelMap(label_path),
            )
            subjects.append(subject)
    return subjects


def apply_transform_to_file(
        input_path: TypePath,
        transform,  # : Transform seems to create a circular import
        output_path: TypePath,
        class_: str = 'ScalarImage',
        verbose: bool = False,
):
    from . import data
    image = getattr(data, class_)(input_path)
    subject = data.Subject(image=image)
    transformed = transform(subject)
    transformed.image.save(output_path)
    if verbose and transformed.history:
        print('Applied transform:', transformed.history[0])  # noqa: T201


def guess_type(string: str) -> Any:
    # Adapted from
    # https://www.reddit.com/r/learnpython/comments/4599hl/module_to_guess_type_from_a_string/czw3f5s
    string = string.replace(' ', '')
    result_type: Any
    try:
        value = ast.literal_eval(string)
    except ValueError:
        result_type = str
    else:
        result_type = type(value)
    if result_type in (list, tuple):
        string = string[1:-1]  # remove brackets
        split = string.split(',')
        list_result = [guess_type(n) for n in split]
        value = tuple(list_result) if result_type is tuple else list_result
        return value
    try:
        value = result_type(string)
    except TypeError:
        value = None
    return value


def get_torchio_cache_dir() -> Path:
    return Path('~/.cache/torchio').expanduser()


def compress(
        input_path: TypePath,
        output_path: Optional[TypePath] = None,
) -> Path:
    if output_path is None:
        output_path = Path(input_path).with_suffix('.nii.gz')
    with open(input_path, 'rb') as f_in:
        with gzip.open(output_path, 'wb') as f_out:
            shutil.copyfileobj(f_in, f_out)
    return Path(output_path)


def check_sequence(sequence: Sequence, name: str) -> None:
    try:
        iter(sequence)
    except TypeError:
        message = f'"{name}" must be a sequence, not {type(name)}'
        raise TypeError(message)


def get_major_sitk_version() -> int:
    # This attribute was added in version 2
    # https://github.com/SimpleITK/SimpleITK/pull/1171
    version = getattr(sitk, '__version__', None)
    major_version = 1 if version is None else 2
    return major_version


def history_collate(batch: Sequence, collate_transforms=True) -> Dict:
    attr = constants.HISTORY if collate_transforms else 'applied_transforms'
    # Adapted from
    # https://github.com/romainVala/torchQC/blob/master/segmentation/collate_functions.py
    from .data import Subject
    first_element = batch[0]
    if isinstance(first_element, Subject):
        dictionary = {
            key: default_collate([d[key] for d in batch])
            for key in first_element
        }
        if hasattr(first_element, attr):
            dictionary.update({attr: [getattr(d, attr) for d in batch]})
    else:
        dictionary = {}
    return dictionary


def get_subclasses(target_class: type) -> List[type]:
    subclasses = target_class.__subclasses__()
    subclasses += sum((get_subclasses(cls) for cls in subclasses), [])
    return subclasses


def get_first_item(data_loader: torch.utils.data.DataLoader):
    return next(iter(data_loader))


def get_batch_images_and_size(batch: Dict) -> Tuple[List[str], int]:
    """Get number of images and images names in a batch.

    Args:
        batch: Dictionary generated by a :class:`torch.utils.data.DataLoader`
        extracting data from a :class:`torchio.SubjectsDataset`.

    Raises:
        RuntimeError: If the batch does not seem to contain any dictionaries
        that seem to represent a :class:`torchio.Image`.
    """
    names = []
    for image_name, image_dict in batch.items():
        if constants.DATA in image_dict:  # assume it is a TorchIO Image
            size = len(image_dict[constants.DATA])
            names.append(image_name)
    if not names:
        raise RuntimeError('The batch does not seem to contain any images')
    return names, size


def get_subjects_from_batch(batch: Dict) -> List:
    """Get list of subjects from collated batch.

    Args:
        batch: Dictionary generated by a :class:`torch.utils.data.DataLoader`
        extracting data from a :class:`torchio.SubjectsDataset`.
    """
    from .data import ScalarImage, LabelMap, Subject
    subjects = []
    image_names, batch_size = get_batch_images_and_size(batch)
    for i in range(batch_size):
        subject_dict = {}
        for image_name in image_names:
            image_dict = batch[image_name]
            data = image_dict[constants.DATA][i]
            affine = image_dict[constants.AFFINE][i]
            path = Path(image_dict[constants.PATH][i])
            is_label = image_dict[constants.TYPE][i] == constants.LABEL
            klass = LabelMap if is_label else ScalarImage
            image = klass(tensor=data, affine=affine, filename=path.name)
            subject_dict[image_name] = image
        subject = Subject(subject_dict)
        if constants.HISTORY in batch:
            applied_transforms = batch[constants.HISTORY][i]
            for transform in applied_transforms:
                transform.add_transform_to_subject_history(subject)
        subjects.append(subject)
    return subjects


def add_images_from_batch(
        subjects: List,
        tensor: torch.Tensor,
        class_=None,
        name='prediction',
) -> None:
    """Add images to subjects in a list, typically from a network prediction.

    The spatial metadata (affine matrices) will be extracted from one of the
    images of each subject.

    Args:
        subjects: List of instances of :class:`torchio.Subject` to which images
            will be added.
        tensor: PyTorch tensor of shape :math:`(B, C, W, H, D)`, where
            :math:`B` is the batch size.
        class_: Class used to instantiate the images,
            e.g., :class:`torchio.LabelMap`.
            If ``None``, :class:`torchio.ScalarImage` will be used.
        name: Name of the images added to the subjects.
    """
    if class_ is None:
        from . import ScalarImage
        class_ = ScalarImage
    for subject, data in zip(subjects, tensor):
        one_image = subject.get_first_image()
        kwargs = {'tensor': data, 'affine': one_image.affine}
        if 'filename' in one_image:
            kwargs['filename'] = one_image['filename']
        image = class_(**kwargs)
        subject.add_image(image, name)


def guess_external_viewer() -> Optional[Path]:
    """Guess the path to an executable that could be used to visualize images.

    Currently, it looks for 1) ITK-SNAP and 2) 3D Slicer. Implemented for macOS
    and Windows.
    """
    if 'SITK_SHOW_COMMAND' in os.environ:
        return Path(os.environ['SITK_SHOW_COMMAND'])
    platform = sys.platform
    itk = 'ITK-SNAP'
    slicer = 'Slicer'
    if platform == 'darwin':
        app_path = '/Applications/{}.app/Contents/MacOS/{}'  # noqa: FS003
        itk_snap_path = Path(app_path.format(2 * (itk,)))
        if itk_snap_path.is_file():
            return itk_snap_path
        slicer_path = Path(app_path.format(2 * (slicer,)))
        if slicer_path.is_file():
            return slicer_path
    elif platform == 'win32':
        program_files_dir = Path(os.environ['ProgramW6432'])
        itk_snap_dirs = list(program_files_dir.glob('ITK-SNAP*'))
        if itk_snap_dirs:
            itk_snap_dir = itk_snap_dirs[-1]
            itk_snap_path = itk_snap_dir / 'bin/itk-snap.exe'
            if itk_snap_path.is_file():
                return itk_snap_path
        slicer_dirs = list(program_files_dir.glob('Slicer*'))
        if slicer_dirs:
            slicer_dir = slicer_dirs[-1]
            slicer_path = slicer_dir / 'slicer.exe'
            if slicer_path.is_file():
                return slicer_path
    elif 'linux' in platform:
        itk_snap_which = shutil.which('itksnap')
        if itk_snap_which is not None:
            return Path(itk_snap_which)
        slicer_which = shutil.which('Slicer')
        if slicer_which is not None:
            return Path(slicer_which)
    return None  # for mypy


def parse_spatial_shape(shape):
    result = to_tuple(shape, length=3)
    for n in result:
        if n < 1 or n % 1:
            message = (
                'All elements in a spatial shape must be positive integers,'
                f' but the following shape was passed: {shape}'
            )
            raise ValueError(message)
    if len(result) != 3:
        message = (
            'Spatial shapes must have 3 elements, but the following shape'
            f' was passed: {shape}'
        )
        raise ValueError(message)
    return result<|MERGE_RESOLUTION|>--- conflicted
+++ resolved
@@ -18,13 +18,9 @@
 import nibabel as nib
 import numpy as np
 import SimpleITK as sitk
-<<<<<<< HEAD
-from tqdm.auto import trange
-=======
 import torch
 from torch.utils.data._utils.collate import default_collate
-from tqdm import trange
->>>>>>> aede6771
+from tqdm.auto import trange
 
 from . import constants
 from .typing import TypeNumber
