# Spatial transforms
from .random_flip import RandomFlip
from .random_noise import RandomNoise
from .random_affine import RandomAffine
<<<<<<< HEAD
from .random_elastic_deform import RandomElasticDeformation
=======
from .random_motion import RandomMotion
>>>>>>> 602889b7
from .interpolation import Interpolation

# Intensity transforms
from .rescale import Rescale
from .z_normalization import ZNormalization
from .histogram_standardization import HistogramStandardization<|MERGE_RESOLUTION|>--- conflicted
+++ resolved
@@ -2,12 +2,9 @@
 from .random_flip import RandomFlip
 from .random_noise import RandomNoise
 from .random_affine import RandomAffine
-<<<<<<< HEAD
+from .random_motion import RandomMotion
+from .interpolation import Interpolation
 from .random_elastic_deform import RandomElasticDeformation
-=======
-from .random_motion import RandomMotion
->>>>>>> 602889b7
-from .interpolation import Interpolation
 
 # Intensity transforms
 from .rescale import Rescale
