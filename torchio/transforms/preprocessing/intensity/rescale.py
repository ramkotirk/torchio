import warnings
from typing import Optional, Sequence

import torch
import numpy as np

from ....data.subject import Subject
from ....torchio import DATA, TypeRangeFloat
from .normalization_transform import NormalizationTransform, TypeMaskingMethod


class RescaleIntensity(NormalizationTransform):
    """Rescale intensity values to a certain range.

    Args:
        out_min_max: Range :math:`(n_{min}, n_{max})` of output intensities.
            If only one value :math:`d` is provided,
            :math:`(n_{min}, n_{max}) = (-d, d)`.
        percentiles: Percentile values of the input image that will be mapped
            to :math:`(n_{min}, n_{max})`. They can be used for contrast
            stretching, as in `this scikit-image example`_. For example,
            Isensee et al. use ``(0.5, 99.5)`` in their `nn-UNet paper`_.
            If only one value :math:`d` is provided,
            :math:`(n_{min}, n_{max}) = (0, d)`.
        masking_method: See
<<<<<<< HEAD
            :class:`~torchio.transforms.preprocessing.normalization_transform.NormalizationTransform`.
        **kwargs: See :class:`~torchio.transforms.Transform`.
=======
            :class:`~torchio.transforms.preprocessing.intensity.NormalizationTransform`.
        p: Probability that this transform will be applied.
        keys: See :class:`~torchio.transforms.Transform`.
>>>>>>> b660dd66

    .. _this scikit-image example: https://scikit-image.org/docs/dev/auto_examples/color_exposure/plot_equalize.html#sphx-glr-auto-examples-color-exposure-plot-equalize-py
    .. _nn-UNet paper: https://arxiv.org/abs/1809.10486
    """
    def __init__(
            self,
            out_min_max: TypeRangeFloat = (0, 1),
            percentiles: TypeRangeFloat = (0, 100),
            masking_method: TypeMaskingMethod = None,
            **kwargs
            ):
        super().__init__(masking_method=masking_method, **kwargs)
        self.out_min_max = out_min_max
        self.out_min, self.out_max = self._parse_range(
            out_min_max, 'out_min_max')
        self.percentiles = self._parse_range(
            percentiles, 'percentiles', min_constraint=0, max_constraint=100)
        self.args_names = 'out_min_max', 'percentiles', 'masking_method'

    def apply_normalization(
            self,
            subject: Subject,
            image_name: str,
            mask: torch.Tensor,
            ) -> None:
        image_dict = subject[image_name]
        image_dict.data = self.rescale(image_dict[DATA], mask, image_name)

    def rescale(
            self,
            tensor: torch.Tensor,
            mask: torch.Tensor,
            image_name: str,
            ) -> torch.Tensor:
        array = tensor.clone().numpy()  # we'll use in-place operations later
        mask = mask.numpy()
        values = array[mask]
        cutoff = np.percentile(values, self.percentiles)
        np.clip(array, *cutoff, out=array)
        array -= array.min()  # [0, max]
        array_max = array.max()  # waiting for walrus operator
        if array_max == 0:  # should this be compared using a tolerance?
            message = (
                f'Rescaling image "{image_name}" not possible'
                ' due to division by zero'
            )
            warnings.warn(message, RuntimeWarning)
            return tensor
        array /= array_max  # [0, 1]
        out_range = self.out_max - self.out_min
        array *= out_range  # [0, out_range]
        array += self.out_min  # [out_min, out_max]
        return torch.from_numpy(array)<|MERGE_RESOLUTION|>--- conflicted
+++ resolved
@@ -23,14 +23,8 @@
             If only one value :math:`d` is provided,
             :math:`(n_{min}, n_{max}) = (0, d)`.
         masking_method: See
-<<<<<<< HEAD
-            :class:`~torchio.transforms.preprocessing.normalization_transform.NormalizationTransform`.
+            :class:`~torchio.transforms.preprocessing.intensity.NormalizationTransform`.
         **kwargs: See :class:`~torchio.transforms.Transform`.
-=======
-            :class:`~torchio.transforms.preprocessing.intensity.NormalizationTransform`.
-        p: Probability that this transform will be applied.
-        keys: See :class:`~torchio.transforms.Transform`.
->>>>>>> b660dd66
 
     .. _this scikit-image example: https://scikit-image.org/docs/dev/auto_examples/color_exposure/plot_equalize.html#sphx-glr-auto-examples-color-exposure-plot-equalize-py
     .. _nn-UNet paper: https://arxiv.org/abs/1809.10486
