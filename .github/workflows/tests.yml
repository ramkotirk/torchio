--- conflicted
+++ resolved
@@ -28,11 +28,9 @@
           - os: windows-latest
             python-version: '3.9'
           - os: windows-latest
-<<<<<<< HEAD
+            python-version: '3.10'
+          - os: windows-latest
             python-version: '3.11'
-=======
-            python-version: '3.10'
->>>>>>> 40158241
       fail-fast: false
 
     runs-on: ${{ matrix.os }}
@@ -66,7 +64,7 @@
       - name: Set up python
         uses: actions/setup-python@v4
         with:
-          python-version: "3.10"
+          python-version: "3.11"
 
       - name: Checkout repository
         uses: actions/checkout@v3
