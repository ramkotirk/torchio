--- conflicted
+++ resolved
@@ -12,11 +12,7 @@
 from .. import TypeData, DATA, AFFINE, TypeNumber
 from ..data.subject import Subject
 from ..data.image import Image, ScalarImage
-<<<<<<< HEAD
-from ..utils import nib_to_sitk, sitk_to_nib, is_jsonable
-=======
-from ..utils import nib_to_sitk, sitk_to_nib, to_tuple
->>>>>>> 68b4e904
+from ..utils import nib_to_sitk, sitk_to_nib, is_jsonable, to_tuple
 from .interpolation import Interpolation
 
 
