import copy
import numbers
import warnings
from abc import ABC, abstractmethod
from typing import Optional, Union, Tuple, List

import torch
import numpy as np
import nibabel as nib
import SimpleITK as sitk

from .. import TypeData, DATA, AFFINE, TypeNumber
from ..data.subject import Subject
from ..data.image import Image, ScalarImage
from ..data.dataset import SubjectsDataset
<<<<<<< HEAD
from ..utils import nib_to_sitk, sitk_to_nib, gen_seed, is_jsonable
=======
from ..utils import nib_to_sitk, sitk_to_nib, gen_seed
>>>>>>> 7094c09b
from .interpolation import Interpolation


class Transform(ABC):
    """Abstract class for all TorchIO transforms.

    All classes used to transform a sample from an
    :py:class:`~torchio.SubjectsDataset` should subclass it.
    All subclasses should overwrite
    :py:meth:`torchio.tranforms.Transform.apply_transform`,
    which takes a sample, applies some transformation and returns the result.

    Args:
        p: Probability that this transform will be applied.
        copy: Make a shallow copy of the input before applying the transform.
        keys: If the input is a dictionary, the corresponding values will be
            converted to :py:class:`torchio.ScalarImage` so that the transform
            is applied to them only.
    """
    def __init__(
            self,
            p: float = 1,
            copy: bool = True,
            keys: Optional[List[str]] = None,
            ):
        self.probability = self.parse_probability(p)
        self.copy = copy
        self.keys = keys
        self.default_image_name = 'default_image_name'
        self.transform_params = {}

<<<<<<< HEAD
    def __call__(self, data: Union[Subject, torch.Tensor, np.ndarray], seed: Union[List[int], int]=None):
=======
    def __call__(self, data: Union[Subject, torch.Tensor, np.ndarray], seed: int = None):
>>>>>>> 7094c09b
        """Transform a sample and return the result.

        Args:
            data: Instance of :py:class:`~torchio.Subject`, 4D
                :py:class:`torch.Tensor` or 4D NumPy array with dimensions
                :math:`(C, W, H, D)`, where :math:`C` is the number of channels
                and :math:`W, H, D` are the spatial dimensions. If the input is
                a tensor, the affine matrix is an identity and a tensor will be
                also returned.
        """
<<<<<<< HEAD
        #Execution's seed
        if not seed:
            seed = gen_seed()

        if isinstance(seed, List):
            seed = seed.pop(0)
        #Store the current rng_state to reset it after the execution
        torch_rng_state = torch.random.get_rng_state()
=======

        if not seed:
            seed = gen_seed()

>>>>>>> 7094c09b
        self.transform_params = {}
        self._store_params()
        torch.manual_seed(seed=seed)
        self.transform_params["seed"] = seed

        if torch.rand(1).item() > self.probability:
<<<<<<< HEAD
            if isinstance(data, Subject):
                data.add_transform(self, parameters_dict=self.transform_params)
=======
            data.add_transform(self, parameters_dict=self.transform_params)
>>>>>>> 7094c09b
            return data

        is_tensor = is_array = is_dict = is_image = is_sitk = is_nib = False

        if isinstance(data, nib.Nifti1Image):
            tensor = data.get_fdata(dtype=np.float32)
            data = ScalarImage(tensor=tensor, affine=data.affine)
            sample = self._get_subject_from_image(data)
            is_nib = True
        elif isinstance(data, (np.ndarray, torch.Tensor)):
            sample = self.parse_tensor(data)
            is_array = isinstance(data, np.ndarray)
            is_tensor = True
        elif isinstance(data, Image):
            sample = self._get_subject_from_image(data)
            is_image = True
        elif isinstance(data, Subject):
            sample = data
        elif isinstance(data, sitk.Image):
            sample = self._get_subject_from_sitk_image(data)
            is_sitk = True
        elif isinstance(data, dict):  # e.g. Eisen or MONAI dicts
            if self.keys is None:
                message = (
                    'If input is a dictionary, a value for "keys" must be'
                    ' specified when instantiating the transform'
                )
                raise RuntimeError(message)
            sample = self._get_subject_from_dict(data, self.keys)
            is_dict = True
        self.parse_sample(sample)

        if self.copy:
            sample = copy.copy(sample)

        with np.errstate(all='raise'):
            transformed = self.apply_transform(sample)

        for image in transformed.get_images(intensity_only=False):
            ndim = image[DATA].ndim
            assert ndim == 4, f'Output of {self.name} is {ndim}D'

        if is_tensor or is_sitk:
            image = transformed[self.default_image_name]
            transformed = image[DATA]
            if is_array:
                transformed = transformed.numpy()
            elif is_sitk:
                transformed = nib_to_sitk(image[DATA], image[AFFINE])
        elif is_image:
            transformed = transformed[self.default_image_name]
        elif is_dict:
            transformed = dict(transformed)
            for key, value in transformed.items():
                if isinstance(value, Image):
                    transformed[key] = value.data
        elif is_nib:
            image = transformed[self.default_image_name]
            data = image[DATA]
            if len(data) > 1:
                message = (
                    'Multichannel images not supported for input of type'
                    ' nibabel.nifti.Nifti1Image'
                )
                raise RuntimeError(message)
            transformed = nib.Nifti1Image(data[0].numpy(), image[AFFINE])
<<<<<<< HEAD

        if isinstance(transformed, Subject):
            transformed.add_transform(self, parameters_dict=self.transform_params)
        torch.random.set_rng_state(torch_rng_state)

        return transformed

    def _store_params(self):
        self.transform_params.update(self.__dict__.copy())
        del self.transform_params["transform_params"]
        for key, value in self.transform_params.items():
            if not is_jsonable(value):
                self.transform_params[key] = value.__str__()
=======
        transformed.add_transform(self, parameters_dict=self.transform_params)
        return transformed

    def _store_params(self):
        self.transform_params.update(self.__dict__)
>>>>>>> 7094c09b

    @abstractmethod
    def apply_transform(self, sample: Subject):
        raise NotImplementedError

    @staticmethod
    def parse_range(
            nums_range: Union[TypeNumber, Tuple[TypeNumber, TypeNumber]],
            name: str,
            min_constraint: TypeNumber = None,
            max_constraint: TypeNumber = None,
            type_constraint: type = None,
            ) -> Tuple[TypeNumber, TypeNumber]:
        r"""Adapted from ``torchvision.transforms.RandomRotation``.

        Args:
            nums_range: Tuple of two numbers :math:`(n_{min}, n_{max})`,
                where :math:`n_{min} \leq n_{max}`.
                If a single positive number :math:`n` is provided,
                :math:`n_{min} = -n` and :math:`n_{max} = n`.
            name: Name of the parameter, so that an informative error message
                can be printed.
            min_constraint: Minimal value that :math:`n_{min}` can take,
                default is None, i.e. there is no minimal value.
            max_constraint: Maximal value that :math:`n_{max}` can take,
                default is None, i.e. there is no maximal value.
            type_constraint: Precise type that :math:`n_{max}` and
                :math:`n_{min}` must take.

        Returns:
            A tuple of two numbers :math:`(n_{min}, n_{max})`.

        Raises:
            ValueError: if :attr:`nums_range` is negative
            ValueError: if :math:`n_{max}` or :math:`n_{min}` is not a number
            ValueError: if :math:`n_{max} \lt n_{min}`
            ValueError: if :attr:`min_constraint` is not None and
                :math:`n_{min}` is smaller than :attr:`min_constraint`
            ValueError: if :attr:`max_constraint` is not None and
                :math:`n_{max}` is greater than :attr:`max_constraint`
            ValueError: if :attr:`type_constraint` is not None and
                :math:`n_{max}` and :math:`n_{max}` are not of type
                :attr:`type_constraint`.
        """
        if isinstance(nums_range, numbers.Number):
            if nums_range < 0:
                raise ValueError(
                    f'If {name} is a single number,'
                    f' it must be positive, not {nums_range}')
            if min_constraint is not None and nums_range < min_constraint:
                raise ValueError(
                    f'If {name} is a single number, it must be greater'
                    f' than {min_constraint}, not {nums_range}'
                )
            if max_constraint is not None and nums_range > max_constraint:
                raise ValueError(
                    f'If {name} is a single number, it must be smaller'
                    f' than {max_constraint}, not {nums_range}'
                )
            if type_constraint is not None:
                if not isinstance(nums_range, type_constraint):
                    raise ValueError(
                        f'If {name} is a single number, it must be of'
                        f' type {type_constraint}, not {nums_range}'
                    )
            min_range = -nums_range if min_constraint is None else nums_range
            return (min_range, nums_range)

        try:
            min_degree, max_degree = nums_range
        except (TypeError, ValueError):
            raise ValueError(
                f'If {name} is not a single number, it must be'
                f' a sequence of len 2, not {nums_range}'
            )

        min_is_number = isinstance(min_degree, numbers.Number)
        max_is_number = isinstance(max_degree, numbers.Number)
        if not min_is_number or not max_is_number:
            message = (
                f'{name} values must be numbers, not {nums_range}')
            raise ValueError(message)

        if min_degree > max_degree:
            raise ValueError(
                f'If {name} is a sequence, the second value must be'
                f' equal or greater than the first, but it is {nums_range}')

        if min_constraint is not None and min_degree < min_constraint:
            raise ValueError(
                f'If {name} is a sequence, the first value must be greater'
                f' than {min_constraint}, but it is {min_degree}'
            )

        if max_constraint is not None and max_degree > max_constraint:
            raise ValueError(
                f'If {name} is a sequence, the second value must be smaller'
                f' than {max_constraint}, but it is {max_degree}'
            )

        if type_constraint is not None:
            min_type_ok = isinstance(min_degree, type_constraint)
            max_type_ok = isinstance(max_degree, type_constraint)
            if not min_type_ok or not max_type_ok:
                raise ValueError(
                    f'If "{name}" is a sequence, its values must be of'
                    f' type "{type_constraint}", not "{type(nums_range)}"'
                )
        return nums_range

    @staticmethod
    def parse_probability(probability: float) -> float:
        is_number = isinstance(probability, numbers.Number)
        if not (is_number and 0 <= probability <= 1):
            message = (
                'Probability must be a number in [0, 1],'
                f' not {probability}'
            )
            raise ValueError(message)
        return probability

    @staticmethod
    def parse_sample(sample: Subject) -> None:
        if not isinstance(sample, Subject):
            message = (
                'Input to a transform must be a tensor or an instance'
                f' of torchio.Subject, not "{type(sample)}"'
            )
            raise RuntimeError(message)

    def parse_tensor(self, data: TypeData) -> Subject:
        if data.ndim != 4:
            message = (
                'The input must be a 4D tensor with dimensions'
                f' (channels, x, y, z) but it has shape {tuple(data.shape)}'
            )
            raise ValueError(message)
        return self._get_subject_from_tensor(data)

    @staticmethod
    def parse_interpolation(interpolation: str) -> Interpolation:
        if isinstance(interpolation, Interpolation):
            message = (
                'Interpolation of type torchio.Interpolation'
                ' is deprecated, please use a string instead'
            )
            warnings.warn(message, FutureWarning)
        elif isinstance(interpolation, str):
            interpolation = interpolation.lower()
            supported_values = [key.name.lower() for key in Interpolation]
            if interpolation in supported_values:
                interpolation = getattr(Interpolation, interpolation.upper())
            else:
                message = (
                    f'Interpolation "{interpolation}" is not among'
                    f' the supported values: {supported_values}'
                )
                raise AttributeError(message)
        else:
            message = (
                'image_interpolation must be a string,'
                f' not {type(interpolation)}'
            )
            raise TypeError(message)
        return interpolation

    def _get_subject_from_tensor(self, tensor: torch.Tensor) -> Subject:
        image = ScalarImage(tensor=tensor)
        return self._get_subject_from_image(image)

    def _get_subject_from_image(self, image: Image) -> Subject:
        subject = Subject({self.default_image_name: image})
        return subject

    @staticmethod
    def _get_subject_from_dict(
            data: dict,
            image_keys: List[str],
            ) -> Subject:
        subject_dict = {}
        for key, value in data.items():
            if key in image_keys:
                value = ScalarImage(tensor=value)
            subject_dict[key] = value
        return Subject(subject_dict)

    def _get_subject_from_sitk_image(self, image):
        tensor, affine = sitk_to_nib(image)
        image = ScalarImage(tensor=tensor, affine=affine)
        return self._get_subject_from_image(image)

    @staticmethod
    def nib_to_sitk(data: TypeData, affine: TypeData) -> sitk.Image:
        return nib_to_sitk(data, affine)

    @staticmethod
    def sitk_to_nib(image: sitk.Image) -> Tuple[torch.Tensor, np.ndarray]:
        return sitk_to_nib(image)

    @property
    def name(self):
        return self.__class__.__name__<|MERGE_RESOLUTION|>--- conflicted
+++ resolved
@@ -13,11 +13,9 @@
 from ..data.subject import Subject
 from ..data.image import Image, ScalarImage
 from ..data.dataset import SubjectsDataset
-<<<<<<< HEAD
+
 from ..utils import nib_to_sitk, sitk_to_nib, gen_seed, is_jsonable
-=======
-from ..utils import nib_to_sitk, sitk_to_nib, gen_seed
->>>>>>> 7094c09b
+
 from .interpolation import Interpolation
 
 
@@ -49,11 +47,8 @@
         self.default_image_name = 'default_image_name'
         self.transform_params = {}
 
-<<<<<<< HEAD
+
     def __call__(self, data: Union[Subject, torch.Tensor, np.ndarray], seed: Union[List[int], int]=None):
-=======
-    def __call__(self, data: Union[Subject, torch.Tensor, np.ndarray], seed: int = None):
->>>>>>> 7094c09b
         """Transform a sample and return the result.
 
         Args:
@@ -64,7 +59,6 @@
                 a tensor, the affine matrix is an identity and a tensor will be
                 also returned.
         """
-<<<<<<< HEAD
         #Execution's seed
         if not seed:
             seed = gen_seed()
@@ -73,24 +67,15 @@
             seed = seed.pop(0)
         #Store the current rng_state to reset it after the execution
         torch_rng_state = torch.random.get_rng_state()
-=======
-
-        if not seed:
-            seed = gen_seed()
-
->>>>>>> 7094c09b
+
         self.transform_params = {}
         self._store_params()
         torch.manual_seed(seed=seed)
         self.transform_params["seed"] = seed
 
         if torch.rand(1).item() > self.probability:
-<<<<<<< HEAD
             if isinstance(data, Subject):
                 data.add_transform(self, parameters_dict=self.transform_params)
-=======
-            data.add_transform(self, parameters_dict=self.transform_params)
->>>>>>> 7094c09b
             return data
 
         is_tensor = is_array = is_dict = is_image = is_sitk = is_nib = False
@@ -157,7 +142,6 @@
                 )
                 raise RuntimeError(message)
             transformed = nib.Nifti1Image(data[0].numpy(), image[AFFINE])
-<<<<<<< HEAD
 
         if isinstance(transformed, Subject):
             transformed.add_transform(self, parameters_dict=self.transform_params)
@@ -171,13 +155,6 @@
         for key, value in self.transform_params.items():
             if not is_jsonable(value):
                 self.transform_params[key] = value.__str__()
-=======
-        transformed.add_transform(self, parameters_dict=self.transform_params)
-        return transformed
-
-    def _store_params(self):
-        self.transform_params.update(self.__dict__)
->>>>>>> 7094c09b
 
     @abstractmethod
     def apply_transform(self, sample: Subject):
