--- conflicted
+++ resolved
@@ -129,22 +129,15 @@
 
     def add_transform_to_subject_history(self, subject):
         from .augmentation import RandomTransform
-<<<<<<< HEAD
         from . import Compose, OneOf, CropOrPad, EnsureShapeMultiple
-=======
-        from . import Compose, OneOf, CropOrPad
         from .preprocessing.label import SequentialLabels
->>>>>>> fd8cc64b
         call_others = (
             RandomTransform,
             Compose,
             OneOf,
             CropOrPad,
-<<<<<<< HEAD
             EnsureShapeMultiple,
-=======
             SequentialLabels,
->>>>>>> fd8cc64b
         )
         if not isinstance(self, call_others):
             subject.add_transform(self, self._get_reproducing_arguments())
@@ -330,18 +323,8 @@
         Return a dictionary with the arguments that would be necessary to
         reproduce the transform exactly.
         """
-<<<<<<< HEAD
-        reproducing_arguments = dict(
-            include=self.include,
-            exclude=self.exclude,
-            copy=self.copy,
-        )
-        args_names = {name: getattr(self, name) for name in self.args_names}
-        reproducing_arguments.update(args_names)
-=======
         reproducing_arguments = {'include': self.include, 'exclude': self.exclude, 'copy': self.copy}
         reproducing_arguments.update({name: getattr(self, name) for name in self.args_names})
->>>>>>> fd8cc64b
         return reproducing_arguments
 
     def is_invertible(self):
