import copy
import numbers
import warnings
from abc import ABC, abstractmethod
from contextlib import contextmanager
from typing import Union, Tuple, Optional, Dict

import torch
import numpy as np
import SimpleITK as sitk

from ..utils import to_tuple
from ..data.subject import Subject
from ..data.io import nib_to_sitk, sitk_to_nib
from ..data.image import LabelMap
from ..typing import (
    TypeKeys,
    TypeData,
    TypeNumber,
    TypeCallable,
    TypeTripletInt,
)
from .interpolation import Interpolation, get_sitk_interpolator
from .data_parser import DataParser, TypeTransformInput

TypeSixBounds = Tuple[int, int, int, int, int, int]
TypeBounds = Union[
    int,
    TypeTripletInt,
    TypeSixBounds,
]
TypeMaskingMethod = Union[str, TypeCallable, TypeBounds, None]
ANATOMICAL_AXES = (
    'Left', 'Right',
    'Posterior', 'Anterior',
    'Inferior', 'Superior',
)


class Transform(ABC):
    """Abstract class for all TorchIO transforms.

    When called, the input can be an instance of
    :class:`torchio.Subject`,
    :class:`torchio.Image`,
    :class:`numpy.ndarray`,
    :class:`torch.Tensor`,
    :class:`SimpleITK.Image`,
    or :class:`dict` containing 4D tensors as values.

    All subclasses must overwrite
    :meth:`~torchio.transforms.Transform.apply_transform`,
    which takes an instance of :class:`~torchio.Subject`,
    modifies it and returns the result.

    Args:
        p: Probability that this transform will be applied.
        copy: Make a shallow copy of the input before applying the transform.
        include: Sequence of strings with the names of the only images to which
            the transform will be applied.
            Mandatory if the input is a :class:`dict`.
        exclude: Sequence of strings with the names of the images to which the
            the transform will not be applied, apart from the ones that are
            excluded because of the transform type.
            For example, if a subject includes an MRI, a CT and a label map,
            and the CT is added to the list of exclusions of an intensity
            transform such as :class:`~torchio.transforms.RandomBlur`,
            the transform will be only applied to the MRI, as the label map is
            excluded by default by spatial transforms.
        keep: Dictionary with the names of the images that will be kept in the
            subject and their new names.
    """
    def __init__(
            self,
            p: float = 1,
            copy: bool = True,
            include: TypeKeys = None,
            exclude: TypeKeys = None,
            keys: TypeKeys = None,
            keep: Optional[Dict[str, str]] = None,
            ):
        self.probability = self.parse_probability(p)
        self.copy = copy
        if keys is not None:
            message = (
                'The "keys" argument is deprecated and will be removed in the'
                ' future. Use "include" instead.'
            )
            warnings.warn(message)
            include = keys
        self.include, self.exclude = self.parse_include_and_exclude(
            include, exclude)
        self.keep = keep
        # args_names is the sequence of parameters from self that need to be
        # passed to a non-random version of a random transform. They are also
        # used to invert invertible transforms
        self.args_names = ()

    def __call__(
            self,
            data: TypeTransformInput,
            ) -> TypeTransformInput:
        """Transform data and return a result of the same type.

        Args:
            data: Instance of :class:`torchio.Subject`, 4D
                :class:`torch.Tensor` or :class:`numpy.ndarray` with dimensions
                :math:`(C, W, H, D)`, where :math:`C` is the number of channels
                and :math:`W, H, D` are the spatial dimensions. If the input is
                a tensor, the affine matrix will be set to identity. Other
                valid input types are a SimpleITK image, a
                :class:`torchio.Image`, a NiBabel Nifti1 image or a
                :class:`dict`. The output type is the same as the input type.
        """
        if torch.rand(1).item() > self.probability:
            return data
        data_parser = DataParser(data, keys=self.include)
        subject = data_parser.get_subject()
        if self.keep is not None:
            images_to_keep = {}
            for name, new_name in self.keep.items():
                images_to_keep[new_name] = copy.copy(subject[name])
        if self.copy:
            subject = copy.copy(subject)
        with np.errstate(all='raise', under='ignore'):
            transformed = self.apply_transform(subject)
        if self.keep is not None:
            for name, image in images_to_keep.items():
                transformed.add_image(image, name)
        self.add_transform_to_subject_history(transformed)
        for image in transformed.get_images(intensity_only=False):
            ndim = image.data.ndim
            assert ndim == 4, f'Output of {self.name} is {ndim}D'

        output = data_parser.get_output(transformed)
        return output

    def __repr__(self):
        if hasattr(self, 'args_names'):
            names = self.args_names
            args_strings = [f'{arg}={getattr(self, arg)}' for arg in names]
            if hasattr(self, 'invert_transform') and self.invert_transform:
                args_strings.append('invert=True')
            args_string = ', '.join(args_strings)
            return f'{self.name}({args_string})'
        else:
            return super().__repr__()

    @property
    def name(self):
        return self.__class__.__name__

    @abstractmethod
    def apply_transform(self, subject: Subject) -> Subject:
        raise NotImplementedError

    def add_transform_to_subject_history(self, subject):
        from .augmentation import RandomTransform
        from . import Compose, OneOf, CropOrPad, EnsureShapeMultiple
        from .preprocessing import SequentialLabels
        call_others = (
            RandomTransform,
            Compose,
            OneOf,
            CropOrPad,
            EnsureShapeMultiple,
            SequentialLabels,
        )
        if not isinstance(self, call_others):
            subject.add_transform(self, self._get_reproducing_arguments())

    @staticmethod
    def to_range(n, around):
        if around is None:
            return 0, n
        else:
            return around - n, around + n

    def parse_params(self, params, around, name, make_ranges=True, **kwargs):
        params = to_tuple(params)
        # d or (a, b)
        if len(params) == 1 or (len(params) == 2 and make_ranges):
            params *= 3  # (d, d, d) or (a, b, a, b, a, b)
        if len(params) == 3 and make_ranges:  # (a, b, c)
            items = [self.to_range(n, around) for n in params]
            # (-a, a, -b, b, -c, c) or (1-a, 1+a, 1-b, 1+b, 1-c, 1+c)
            params = [n for prange in items for n in prange]
        if make_ranges:
            if len(params) != 6:
                message = (
                    f'If "{name}" is a sequence, it must have length 2, 3 or'
                    f' 6, not {len(params)}'
                )
                raise ValueError(message)
            for param_range in zip(params[::2], params[1::2]):
                self._parse_range(param_range, name, **kwargs)
        return tuple(params)

    @staticmethod
    def _parse_range(
            nums_range: Union[TypeNumber, Tuple[TypeNumber, TypeNumber]],
            name: str,
            min_constraint: TypeNumber = None,
            max_constraint: TypeNumber = None,
            type_constraint: type = None,
            ) -> Tuple[TypeNumber, TypeNumber]:
        r"""Adapted from :class:`torchvision.transforms.RandomRotation`.

        Args:
            nums_range: Tuple of two numbers :math:`(n_{min}, n_{max})`,
                where :math:`n_{min} \leq n_{max}`.
                If a single positive number :math:`n` is provided,
                :math:`n_{min} = -n` and :math:`n_{max} = n`.
            name: Name of the parameter, so that an informative error message
                can be printed.
            min_constraint: Minimal value that :math:`n_{min}` can take,
                default is None, i.e. there is no minimal value.
            max_constraint: Maximal value that :math:`n_{max}` can take,
                default is None, i.e. there is no maximal value.
            type_constraint: Precise type that :math:`n_{max}` and
                :math:`n_{min}` must take.

        Returns:
            A tuple of two numbers :math:`(n_{min}, n_{max})`.

        Raises:
            ValueError: if :attr:`nums_range` is negative
            ValueError: if :math:`n_{max}` or :math:`n_{min}` is not a number
            ValueError: if :math:`n_{max} \lt n_{min}`
            ValueError: if :attr:`min_constraint` is not None and
                :math:`n_{min}` is smaller than :attr:`min_constraint`
            ValueError: if :attr:`max_constraint` is not None and
                :math:`n_{max}` is greater than :attr:`max_constraint`
            ValueError: if :attr:`type_constraint` is not None and
                :math:`n_{max}` and :math:`n_{max}` are not of type
                :attr:`type_constraint`.
        """
        if isinstance(nums_range, numbers.Number):  # single number given
            if nums_range < 0:
                raise ValueError(
                    f'If {name} is a single number,'
                    f' it must be positive, not {nums_range}')
            if min_constraint is not None and nums_range < min_constraint:
                raise ValueError(
                    f'If {name} is a single number, it must be greater'
                    f' than {min_constraint}, not {nums_range}'
                )
            if max_constraint is not None and nums_range > max_constraint:
                raise ValueError(
                    f'If {name} is a single number, it must be smaller'
                    f' than {max_constraint}, not {nums_range}'
                )
            if type_constraint is not None:
                if not isinstance(nums_range, type_constraint):
                    raise ValueError(
                        f'If {name} is a single number, it must be of'
                        f' type {type_constraint}, not {nums_range}'
                    )
            min_range = -nums_range if min_constraint is None else nums_range
            return (min_range, nums_range)

        try:
            min_value, max_value = nums_range
        except (TypeError, ValueError):
            raise ValueError(
                f'If {name} is not a single number, it must be'
                f' a sequence of len 2, not {nums_range}'
            )

        min_is_number = isinstance(min_value, numbers.Number)
        max_is_number = isinstance(max_value, numbers.Number)
        if not min_is_number or not max_is_number:
            message = (
                f'{name} values must be numbers, not {nums_range}')
            raise ValueError(message)

        if min_value > max_value:
            raise ValueError(
                f'If {name} is a sequence, the second value must be'
                f' equal or greater than the first, but it is {nums_range}')

        if min_constraint is not None and min_value < min_constraint:
            raise ValueError(
                f'If {name} is a sequence, the first value must be greater'
                f' than {min_constraint}, but it is {min_value}'
            )

        if max_constraint is not None and max_value > max_constraint:
            raise ValueError(
                f'If {name} is a sequence, the second value must be smaller'
                f' than {max_constraint}, but it is {max_value}'
            )

        if type_constraint is not None:
            min_type_ok = isinstance(min_value, type_constraint)
            max_type_ok = isinstance(max_value, type_constraint)
            if not min_type_ok or not max_type_ok:
                raise ValueError(
                    f'If "{name}" is a sequence, its values must be of'
                    f' type "{type_constraint}", not "{type(nums_range)}"'
                )
        return nums_range

    @staticmethod
    def parse_interpolation(interpolation: str) -> str:
        if not isinstance(interpolation, str):
            itype = type(interpolation)
            raise TypeError(f'Interpolation must be a string, not {itype}')
        interpolation = interpolation.lower()
        is_string = isinstance(interpolation, str)
        supported_values = [key.name.lower() for key in Interpolation]
        is_supported = interpolation.lower() in supported_values
        if is_string and is_supported:
            return interpolation
        message = (
            f'Interpolation "{interpolation}" of type {type(interpolation)}'
            f' must be a string among the supported values: {supported_values}'
        )
        raise ValueError(message)

    @staticmethod
    def parse_probability(probability: float) -> float:
        is_number = isinstance(probability, numbers.Number)
        if not (is_number and 0 <= probability <= 1):
            message = (
                'Probability must be a number in [0, 1],'
                f' not {probability}'
            )
            raise ValueError(message)
        return probability

    @staticmethod
    def parse_include_and_exclude(
            include: TypeKeys = None,
            exclude: TypeKeys = None,
            ) -> Tuple[TypeKeys, TypeKeys]:
        if include is not None and exclude is not None:
            raise ValueError('Include and exclude cannot both be specified')
        return include, exclude

    @staticmethod
    def nib_to_sitk(data: TypeData, affine: TypeData) -> sitk.Image:
        return nib_to_sitk(data, affine)

    @staticmethod
    def sitk_to_nib(image: sitk.Image) -> Tuple[torch.Tensor, np.ndarray]:
        return sitk_to_nib(image)

    def _get_reproducing_arguments(self):
        """
        Return a dictionary with the arguments that would be necessary to
        reproduce the transform exactly.
        """
        reproducing_arguments = {
            'include': self.include,
            'exclude': self.exclude,
            'copy': self.copy,
        }
        args_names = {name: getattr(self, name) for name in self.args_names}
        reproducing_arguments.update(args_names)
        return reproducing_arguments

    def is_invertible(self):
        return hasattr(self, 'invert_transform')

    def inverse(self):
        if not self.is_invertible():
            raise RuntimeError(f'{self.name} is not invertible')
        new = copy.deepcopy(self)
        new.invert_transform = not self.invert_transform
        return new

    @staticmethod
    @contextmanager
    def _use_seed(seed):
        """Perform an operation using a specific seed for the PyTorch RNG"""
        torch_rng_state = torch.random.get_rng_state()
        torch.manual_seed(seed)
        yield
        torch.random.set_rng_state(torch_rng_state)

    @staticmethod
    def get_sitk_interpolator(interpolation: str) -> int:
        return get_sitk_interpolator(interpolation)

    @staticmethod
    def parse_bounds(bounds_parameters: TypeBounds) -> TypeSixBounds:
        try:
            bounds_parameters = tuple(bounds_parameters)
        except TypeError:
            bounds_parameters = (bounds_parameters,)

        # Check that numbers are integers
        for number in bounds_parameters:
            if not isinstance(number, (int, np.integer)) or number < 0:
                message = (
                    'Bounds values must be integers greater or equal to zero,'
                    f' not "{bounds_parameters}" of type {type(number)}'
                )
                raise ValueError(message)
        bounds_parameters = tuple(int(n) for n in bounds_parameters)
        bounds_parameters_length = len(bounds_parameters)
        if bounds_parameters_length == 6:
            return bounds_parameters
        if bounds_parameters_length == 1:
            return 6 * bounds_parameters
        if bounds_parameters_length == 3:
            return tuple(np.repeat(bounds_parameters, 2).tolist())
        message = (
            'Bounds parameter must be an integer or a tuple of'
            f' 3 or 6 integers, not {bounds_parameters}'
        )
        raise ValueError(message)

    @staticmethod
    def ones(tensor: torch.Tensor) -> torch.Tensor:
        return torch.ones_like(tensor, dtype=torch.bool)

    @staticmethod
    def mean(tensor: torch.Tensor) -> torch.Tensor:
        mask = tensor > tensor.float().mean()
        return mask

    def get_mask_from_masking_method(
            self,
            masking_method: TypeMaskingMethod,
            subject: Subject,
            tensor: torch.Tensor,
            labels: list = None,
            ) -> torch.Tensor:
        if masking_method is None:
            return self.ones(tensor)
        elif callable(masking_method):
            return masking_method(tensor)
        elif type(masking_method) is str:
            in_subject = masking_method in subject
            if in_subject and isinstance(subject[masking_method], LabelMap):
                if labels is None:
                    return subject[masking_method].data.bool()
                else:
                    mask_data = subject[masking_method].data
                    volumes = [mask_data == label for label in labels]
                    return torch.stack(volumes).sum(0).bool()
            possible_axis = masking_method.capitalize()
            if possible_axis in ANATOMICAL_AXES:
                return self.get_mask_from_anatomical_label(
                    possible_axis, tensor)
        elif type(masking_method) in (tuple, list, int):
            return self.get_mask_from_bounds(masking_method, tensor)
        first_anat_axes = tuple(s[0] for s in ANATOMICAL_AXES)
        message = (
            'Masking method must be one of:\n'
            ' 1) A callable object, such as a function\n'
            ' 2) The name of a label map in the subject'
            f' ({subject.get_images_names()})\n'
            f' 3) An anatomical label {ANATOMICAL_AXES + first_anat_axes}\n'
            ' 4) A bounds parameter'
            ' (int, tuple of 3 ints, or tuple of 6 ints)\n'
            f' The passed value, "{masking_method}",'
            f' of type "{type(masking_method)}", is not valid'
        )
        raise ValueError(message)

    @staticmethod
    def get_mask_from_anatomical_label(
            anatomical_label: str,
            tensor: torch.Tensor,
            ) -> torch.Tensor:
<<<<<<< HEAD
        anatomical_label = anatomical_label.capitalize()
        if anatomical_label not in ANATOMICAL_AXES:
=======
        # Assume the image is in RAS orientation
        anatomical_label = anatomical_label.title()
        if anatomical_label.title() not in anat_axes:
>>>>>>> af868283
            message = (
                f'Anatomical label must be one of {ANATOMICAL_AXES}'
                f' not {anatomical_label}'
            )
            raise ValueError(message)
        mask = torch.zeros_like(tensor, dtype=torch.bool)
        _, width, height, depth = tensor.shape
        if anatomical_label == 'Right':
            mask[:, width // 2:] = True
        elif anatomical_label == 'Left':
            mask[:, :width // 2] = True
        elif anatomical_label == 'Anterior':
            mask[:, :, height // 2:] = True
        elif anatomical_label == 'Posterior':
            mask[:, :, :height // 2] = True
        elif anatomical_label == 'Superior':
            mask[:, :, :, depth // 2:] = True
        elif anatomical_label == 'Inferior':
            mask[:, :, :, :depth // 2] = True
        return mask

    def get_mask_from_bounds(
            self,
            bounds_parameters: TypeBounds,
            tensor: torch.Tensor,
            ) -> torch.Tensor:
        bounds_parameters = self.parse_bounds(bounds_parameters)
        low = bounds_parameters[::2]
        high = bounds_parameters[1::2]
        i0, j0, k0 = low
        i1, j1, k1 = np.array(tensor.shape[1:]) - high
        mask = torch.zeros_like(tensor, dtype=torch.bool)
        mask[:, i0:i1, j0:j1, k0:k1] = True
        return mask<|MERGE_RESOLUTION|>--- conflicted
+++ resolved
@@ -466,14 +466,9 @@
             anatomical_label: str,
             tensor: torch.Tensor,
             ) -> torch.Tensor:
-<<<<<<< HEAD
+        # Assume the image is in RAS orientation
         anatomical_label = anatomical_label.capitalize()
         if anatomical_label not in ANATOMICAL_AXES:
-=======
-        # Assume the image is in RAS orientation
-        anatomical_label = anatomical_label.title()
-        if anatomical_label.title() not in anat_axes:
->>>>>>> af868283
             message = (
                 f'Anatomical label must be one of {ANATOMICAL_AXES}'
                 f' not {anatomical_label}'
