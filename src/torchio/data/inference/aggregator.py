import warnings
from typing import Tuple

import torch
import numpy as np

from ...constants import CHANNELS_DIMENSION
from ..sampler import GridSampler


class GridAggregator:
    r"""Aggregate patches for dense inference.

    This class is typically used to build a volume made of patches after
    inference of batches extracted by a :class:`~torchio.data.GridSampler`.

    Args:
        sampler: Instance of :class:`~torchio.data.GridSampler` used to
            extract the patches.
        overlap_mode: If ``'crop'``, the overlapping predictions will be
            cropped. If ``'average'``, the predictions in the overlapping areas
            will be averaged with equal weights. If ``'hann'``, the predictions
            in the overlapping areas will be weighted with a hann window
            function. See the `grid aggregator tests`_ for a raw visualization
            of the three modes.

    .. _grid aggregator tests: https://github.com/fepegar/torchio/blob/main/tests/data/inference/test_aggregator.py

    .. note:: Adapted from NiftyNet. See `this NiftyNet tutorial
        <https://niftynet.readthedocs.io/en/dev/window_sizes.html>`_ for more
        information about patch-based sampling.
    """  # noqa: E501
    def __init__(self, sampler: GridSampler, overlap_mode: str = 'crop'):
        subject = sampler.subject
        self.volume_padded = sampler.padding_mode is not None
        self.spatial_shape = subject.spatial_shape
        self._output_tensor = None
        self.patch_overlap = sampler.patch_overlap
        self.patch_size = sampler.patch_size
        self._parse_overlap_mode(overlap_mode)
        self.overlap_mode = overlap_mode
        self._avgmask_tensor = None
        self._hann_window = None

    @staticmethod
    def _parse_overlap_mode(overlap_mode):
        if overlap_mode not in ('crop', 'average', 'hann'):
            message = (
                'Overlap mode must be "crop", "average" or "hann" but '
                f' "{overlap_mode}" was passed'
            )
            raise ValueError(message)

    def _crop_patch(
            self,
            patch: torch.Tensor,
            location: np.ndarray,
            overlap: np.ndarray,
    ) -> Tuple[torch.Tensor, np.ndarray]:
        half_overlap = overlap // 2  # overlap is always even in grid sampler
        index_ini, index_fin = location[:3], location[3:]

        # If the patch is not at the border, we crop half the overlap
        crop_ini = half_overlap.copy()
        crop_fin = half_overlap.copy()

        # If the volume has been padded, we don't need to worry about cropping
        if self.volume_padded:
            pass
        else:
            crop_ini *= index_ini > 0
            crop_fin *= index_fin != self.spatial_shape

        # Update the location of the patch in the volume
        new_index_ini = index_ini + crop_ini
        new_index_fin = index_fin - crop_fin
        new_location = np.hstack((new_index_ini, new_index_fin))

        patch_size = patch.shape[-3:]
        i_ini, j_ini, k_ini = crop_ini
        i_fin, j_fin, k_fin = patch_size - crop_fin
        cropped_patch = patch[:, i_ini:i_fin, j_ini:j_fin, k_ini:k_fin]
        return cropped_patch, new_location

    def _initialize_output_tensor(self, batch: torch.Tensor) -> None:
        if self._output_tensor is not None:
            return
        num_channels = batch.shape[CHANNELS_DIMENSION]
        self._output_tensor = torch.zeros(
            num_channels,
            *self.spatial_shape,
            dtype=batch.dtype,
        )

    def _initialize_avgmask_tensor(self, batch: torch.Tensor) -> None:
        if self._avgmask_tensor is not None:
            return
        num_channels = batch.shape[CHANNELS_DIMENSION]
        self._avgmask_tensor = torch.zeros(
            num_channels,
            *self.spatial_shape,
            dtype=batch.dtype,
        )

    def _initialize_hann_window(self, batch: torch.Tensor) -> None:
        if self._hann_window is not None:
            return
        self._hann_window = torch.tensor([1.])
        # create a n-dim hann window
        for i, d in enumerate(self.patch_size):
            v = [1 for d in self.patch_size]
            v[i] = d
            self._hann_window = self._hann_window * torch.hann_window(
                d + 2, periodic=False)[1:-1].view(v)

    def add_batch(
            self,
            batch_tensor: torch.Tensor,
            locations: torch.Tensor,
    ) -> None:
        """Add batch processed by a CNN to the output prediction volume.

        Args:
            batch_tensor: 5D tensor, typically the output of a convolutional
                neural network, e.g. ``batch['image'][torchio.DATA]``.
            locations: 2D tensor with shape :math:`(B, 6)` representing the
                patch indices in the original image. They are typically
                extracted using ``batch[torchio.LOCATION]``.
        """
        batch = batch_tensor.cpu()
        locations = locations.cpu().numpy()
        patch_sizes = locations[:, 3:] - locations[:, :3]
        # There should be only one patch size
        assert len(np.unique(patch_sizes, axis=0)) == 1
        input_spatial_shape = tuple(batch.shape[-3:])
        target_spatial_shape = tuple(patch_sizes[0])
        if input_spatial_shape != target_spatial_shape:
            message = (
                f'The shape of the input batch, {input_spatial_shape},'
                ' does not match the shape of the target location,'
                f' which is {target_spatial_shape}'
            )
            raise RuntimeError(message)
        self._initialize_output_tensor(batch)
        if self.overlap_mode == 'crop':
            for patch, location in zip(batch, locations):
                cropped_patch, new_location = self._crop_patch(
                    patch,
                    location,
                    self.patch_overlap,
                )
                i_ini, j_ini, k_ini, i_fin, j_fin, k_fin = new_location
                self._output_tensor[
                    :,
                    i_ini:i_fin,
                    j_ini:j_fin,
                    k_ini:k_fin,
                ] = cropped_patch
        elif self.overlap_mode == 'average':
            self._initialize_avgmask_tensor(batch)
            for patch, location in zip(batch, locations):
                i_ini, j_ini, k_ini, i_fin, j_fin, k_fin = location
                self._output_tensor[
                    :,
                    i_ini:i_fin,
                    j_ini:j_fin,
                    k_ini:k_fin,
                ] += patch
                self._avgmask_tensor[
                    :,
                    i_ini:i_fin,
                    j_ini:j_fin,
<<<<<<< HEAD
                    k_ini:k_fin] += 1
        elif self.overlap_mode == 'hann':
            """To handle edge and corners avoid numerical problems, save the we
            save the hann window in a different tensor, at the end it will be
            full of 1 (or close values) where we have an overlap and <1 where
            we don't. When we will divide, where the patch doesn't overlap we
            will cancel the multiplication
            """
            self._initialize_avgmask_tensor(batch)
            self._initialize_hann_window(batch)

            if self._output_tensor.dtype != torch.float32:
                self._output_tensor = self._output_tensor.float()

            if self._avgmask_tensor.dtype != torch.float32:
                self._avgmask_tensor = self._avgmask_tensor.float()

            for patch, location in zip(batch, locations):
                i_ini, j_ini, k_ini, i_fin, j_fin, k_fin = location

                patch = patch * self._hann_window
                self._output_tensor[
                    :,
                    i_ini:i_fin,
                    j_ini:j_fin,
                    k_ini:k_fin] += patch
                self._avgmask_tensor[
                    :,
                    i_ini:i_fin,
                    j_ini:j_fin,
                    k_ini:k_fin] += self._hann_window
=======
                    k_ini:k_fin,
                ] += 1
>>>>>>> 39343c8b

    def get_output_tensor(self) -> torch.Tensor:
        """Get the aggregated volume after dense inference."""
        if self._output_tensor.dtype == torch.int64:
            message = (
                'Medical image frameworks such as ITK do not support int64.'
                ' Casting to int32...'
            )
            warnings.warn(message, RuntimeWarning)
            self._output_tensor = self._output_tensor.type(torch.int32)
        if self.overlap_mode in ['average', 'hann']:
            # true_divide is used instead of / in case the PyTorch version is
            # old and one the operands is int:
            # https://github.com/fepegar/torchio/issues/526
            output = torch.true_divide(
                self._output_tensor, self._avgmask_tensor,
            )
        else:
            output = self._output_tensor
        if self.volume_padded:
            from ...transforms import Crop
            border = self.patch_overlap // 2
            cropping = border.repeat(2)
            crop = Crop(cropping)
            return crop(output)
        else:
            return output<|MERGE_RESOLUTION|>--- conflicted
+++ resolved
@@ -170,8 +170,8 @@
                     :,
                     i_ini:i_fin,
                     j_ini:j_fin,
-<<<<<<< HEAD
-                    k_ini:k_fin] += 1
+                    k_ini:k_fin,
+                ] += 1
         elif self.overlap_mode == 'hann':
             """To handle edge and corners avoid numerical problems, save the we
             save the hann window in a different tensor, at the end it will be
@@ -196,16 +196,14 @@
                     :,
                     i_ini:i_fin,
                     j_ini:j_fin,
-                    k_ini:k_fin] += patch
+                    k_ini:k_fin
+                ] += patch
                 self._avgmask_tensor[
                     :,
                     i_ini:i_fin,
                     j_ini:j_fin,
-                    k_ini:k_fin] += self._hann_window
-=======
-                    k_ini:k_fin,
-                ] += 1
->>>>>>> 39343c8b
+                    k_ini:k_fin
+                ] += self._hann_window
 
     def get_output_tensor(self) -> torch.Tensor:
         """Get the aggregated volume after dense inference."""
