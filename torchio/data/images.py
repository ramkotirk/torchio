--- conflicted
+++ resolved
@@ -203,7 +203,6 @@
 
     def __getitem__(self, index: int) -> dict:
         if not isinstance(index, int):
-<<<<<<< HEAD
             raise TypeError(f'Index "{index}" must be int, not {type(index)}')
 
         if self.load_from_dir:
@@ -211,11 +210,6 @@
         else:
             subject = self.subjects[index]
             sample = self.get_sample_dict_from_subject(subject)
-=======
-            raise ValueError(f'Index "{index}" must be int, not {type(index)}')
-        subject = self.subjects[index]
-        sample = self.get_sample_dict_from_subject(subject)
->>>>>>> dd41d544
 
         # Apply transform (this is usually the bottleneck)
         if self._transform is not None:
