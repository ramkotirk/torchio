
from typing import Tuple, Optional, Sequence, List
import torch
from ....torchio import DATA, AFFINE, TypeData, TypeRangeFloat
from ....utils import check_sequence
from ....data.subject import Subject
from ....data.image import ScalarImage
from ... import IntensityTransform
from .. import RandomTransform


class RandomLabelsToImage(RandomTransform, IntensityTransform):
    r"""Generate an image from a segmentation.

    Based on the works by Billot et al.: `A Learning Strategy for
    Contrast-agnostic MRI Segmentation <https://arxiv.org/abs/2003.01995>`_
    and `Partial Volume Segmentation of Brain MRI Scans of any Resolution and
    Contrast <https://arxiv.org/abs/2004.10221>`.

    Args:
        label_key: String designating the label map in the sample
            that will be used to generate the new image.
        used_labels: Sequence of integers designating the labels used
            to generate the new image. If categorical encoding is used,
            :py:attr:`label_channels` refers to the values of the
            categorical encoding. If one hot encoding or partial-volume
            label maps are used, :py:attr:`label_channels` refers to the
            channels of the label maps.
            Default uses all labels. Missing voxels will be filled with zero
            or with voxels from an already existing volume,
            see :py:attr:`image_key`.
        image_key: String designating the key to which the new volume will be
            saved. If this key corresponds to an already existing volume,
            missing voxels will be filled with the corresponding values
            in the original volume.
        mean: Sequence of means for each label.
            For each value :math:`v`, if a tuple :math:`(a, b)` is
            provided then :math:`v \sim \mathcal{U}(a, b)`.
            If None, py:attr:`default_mean` range will be used for every label.
            If not None and py:attr:`label_channels` is not None,
            py:attr:`mean` and py:attr:`label_channels` must have the
            same length.
        std: Sequence of standard deviations for each label.
            For each value :math:`v`, if a tuple :math:`(a, b)` is
            provided then :math:`v \sim \mathcal{U}(a, b)`.
            If None, py:attr:`default_std` range will be used for every label.
            If not None and py:attr:`label_channels` is not None,
            py:attr:`std` and py:attr:`label_channels` must have the
            same length.
        default_mean: Default mean range.
        default_std: Default standard deviation range.
        discretize: If ``True``, partial-volume label maps will be discretized.
            Does not have any effects if not using partial-volume label maps.
            Discretization is done taking the class of the highest value per
            voxel in the different partial-volume label maps using
            :py:func:`torch.argmax()` on the channel dimension (i.e. 0).
        p: Probability that this transform will be applied.
        seed: See :py:class:`~torchio.transforms.augmentation.RandomTransform`.
        keys: See :py:class:`~torchio.transforms.Transform`.

    .. note:: It is recommended to blur the new images to make the result more
        realistic. See
        :py:class:`~torchio.transforms.augmentation.RandomBlur`.

    Example:
        >>> import torchio
        >>> from torchio import RandomLabelsToImage, RescaleIntensity, RandomBlur, Compose
        >>> from torchio.datasets import ICBM2009CNonlinearSymmetryc
        >>> sample = ICBM2009CNonlinearSymmetryc()
        >>> # Using the default parameters
        >>> transform = RandomLabelsToImage(label_key='tissues')
        >>> # Using custom mean and std
        >>> transform = RandomLabelsToImage(
        ...     label_key='tissues', mean=[0.33, 0.66, 1.], std=[0, 0, 0]
        ... )
        >>> # Discretizing the partial volume maps and blurring the result
        >>> simulation_transform = RandomLabelsToImage(
        ...     label_key='tissues', mean=[0.33, 0.66, 1.], std=[0, 0, 0], discretize=True
        ... )
        >>> blurring_transform = RandomBlur(std=0.3)
        >>> transform = Compose([simulation_transform, blurring_transform])
        >>> transformed = transform(sample)  # sample has a new key 'image_from_labels' with the simulated image
        >>> # Filling holes of the simulated image with the original T1 image
        >>> rescale_transform = RescaleIntensity((0, 1), (1, 99))   # Rescale intensity before filling holes
        >>> simulation_transform = RandomLabelsToImage(
        ...     label_key='tissues',
        ...     image_key='t1',
        ...     used_labels=[0, 1]
        ... )
        >>> transform = Compose([rescale_transform, simulation_transform])
        >>> transformed = transform(sample)  # sample's key 't1' has been replaced with the simulated image
    """
    def __init__(
            self,
            label_key: str,
            used_labels: Optional[Sequence[int]] = None,
            image_key: str = 'image_from_labels',
            mean: Optional[Sequence[TypeRangeFloat]] = None,
            std: Optional[Sequence[TypeRangeFloat]] = None,
            default_mean: TypeRangeFloat = (0.1, 0.9),
            default_std: TypeRangeFloat = (0.01, 0.1),
            discretize: bool = False,
            p: float = 1,
            keys: Optional[List[str]] = None,
            ):
        super().__init__(p=p, keys=keys)
        self.label_key = self.parse_label_key(label_key)
        self.used_labels = self.parse_used_labels(used_labels)
        self.mean, self.std = self.parse_mean_and_std(mean, std)
        self.default_mean = self.parse_gaussian_param(
            default_mean, 'default_mean')
        self.default_std = self.parse_gaussian_param(default_std, 'default_std')
        self.image_key = image_key
        self.discretize = discretize

    @staticmethod
    def parse_label_key(label_key: str) -> str:
        if not isinstance(label_key, str):
            message = f'"label_key" must be a string, not {type(label_key)}'
            raise TypeError(message)
        return label_key

    @staticmethod
    def parse_used_labels(used_labels: Sequence[int]) -> Sequence[int]:
        if used_labels is None:
            return None
        check_sequence(used_labels, 'used_labels')
        for e in used_labels:
            if not isinstance(e, int):
                message = f'"used_labels" elements must be integers, ' \
                          f'not {used_labels}'
                raise ValueError(message)
        return used_labels

    def parse_mean_and_std(
            self,
            mean: Sequence[TypeRangeFloat],
            std: Sequence[TypeRangeFloat]
            ) -> (List[TypeRangeFloat], List[TypeRangeFloat]):
        if mean is not None:
            mean = self.parse_gaussian_params(mean, 'mean')
        if std is not None:
            std = self.parse_gaussian_params(std, 'std')
        if mean is not None and std is not None:
            message = (
                'If both "mean" and "std" are defined they must have the same'
                'length'
            )
            assert len(mean) == len(std), message
        return mean, std

    def parse_gaussian_params(
            self,
            params: Sequence[TypeRangeFloat],
            name: str
            ) -> List[TypeRangeFloat]:
        check_sequence(params, name)
        params = [
            self.parse_gaussian_param(p, f'{name}[{i}]')
            for i, p in enumerate(params)
        ]
        if self.used_labels is not None:
            message = (
                f'If both "{name}" and "used_labels" are defined, '
                f'they must have the same length'
            )
            assert len(params) == len(self.used_labels), message
        return params

    @staticmethod
    def parse_gaussian_param(
            nums_range: TypeRangeFloat,
            name: str,
            ) -> Tuple[float, float]:
        if isinstance(nums_range, (int, float)):
            return nums_range, nums_range

        if len(nums_range) != 2:
            raise ValueError(
                f'If {name} is a sequence,'
                f' it must be of len 2, not {nums_range}')
        min_value, max_value = nums_range
        if min_value > max_value:
            raise ValueError(
                f'If {name} is a sequence, the second value must be'
                f' equal or greater than the first, not {nums_range}')
        return min_value, max_value

    def apply_transform(self, sample: Subject) -> dict:
        random_parameters_images_dict = {'mean': [], 'std': []}
        original_image = sample.get(self.image_key)

        label_map = sample[self.label_key][DATA]
        affine = sample[self.label_key][AFFINE]

        spatial_shape = label_map.shape[1:]

        # Find out if we face a partial-volume or a label map.
        # One hot encoded label map is considered as a partial-volume one.
        is_discretized = label_map.eq(label_map.round()).all() and \
            label_map.squeeze().dim() < label_map.dim()

        if not is_discretized and self.discretize:
            # Take label with highest value in voxel
            max_label, label_map = label_map.max(dim=0, keepdim=True)
            # Remove values where all labels are 0 (i.e. missing labels)
            label_map[max_label == 0] = -1
            is_discretized = True

        tissues = torch.zeros(1, *spatial_shape).float()
        if is_discretized:
            labels = label_map.unique().long().tolist()
            if -1 in labels:
                labels.remove(-1)
        else:
            labels = range(label_map.shape[0])

        # Raise error if mean and std are not defined for every label
        self.check_mean_and_std_length(labels)

        for label in labels:
            if self.used_labels is None or label in self.used_labels:
                mean, std = self.get_params(label)
                if is_discretized:
                    mask = label_map == label
                else:
                    mask = label_map[label]
                tissues += self.generate_tissue(mask, mean, std)

                random_parameters_images_dict['mean'].append(mean)
                random_parameters_images_dict['std'].append(std)
            else:
                # Modify label map to easily compute background mask
                if is_discretized:
                    label_map[label_map == label] = -1
                else:
                    label_map[label] = 0

        final_image = ScalarImage(affine=affine, tensor=tissues)

        if original_image is not None:
            if is_discretized:
                bg_mask = label_map == -1
            else:
                bg_mask = label_map.sum(dim=0, keepdim=True) < 0.5
            final_image[DATA][bg_mask] = original_image[DATA][bg_mask]

        sample.add_image(final_image, self.image_key)
<<<<<<< HEAD
        #sample.add_transform(self, random_parameters_images_dict)
=======
#        sample.add_transform(self, random_parameters_images_dict)
>>>>>>> 7094c09b
        return sample

    def check_mean_and_std_length(self, labels: Sequence):
        if self.mean is not None:
            message = (
                '"mean" must define a value for each label but length of "mean"'
                f' is {len(self.mean)} while {len(labels)} labels were found'
            )
            assert len(self.mean) == len(labels), message
        if self.std is not None:
            message = (
                '"std" must define a value for each label but length of "std"'
                f' is {len(self.std)} while {len(labels)} labels were found'
            )
            assert len(self.std) == len(labels), message

    def get_params(
            self,
            label: int
            ) -> Tuple[float, float]:
        if self.mean is not None:
            mean_range = self.mean[label]
        else:
            mean_range = self.default_mean
        if self.std is not None:
            std_range = self.std[label]
        else:
            std_range = self.default_std

        mean = torch.FloatTensor(1).uniform_(*mean_range).item()
        std = torch.FloatTensor(1).uniform_(*std_range).item()
        return mean, std

    @staticmethod
    def generate_tissue(
            data: TypeData,
            mean: float,
            std: float,
            ) -> TypeData:
        # Create the simulated tissue using a gaussian random variable
        data_shape = data.shape
        gaussian = torch.randn(data_shape) * std + mean
        return gaussian * data<|MERGE_RESOLUTION|>--- conflicted
+++ resolved
@@ -246,12 +246,8 @@
             final_image[DATA][bg_mask] = original_image[DATA][bg_mask]
 
         sample.add_image(final_image, self.image_key)
-<<<<<<< HEAD
         #sample.add_transform(self, random_parameters_images_dict)
-=======
-#        sample.add_transform(self, random_parameters_images_dict)
->>>>>>> 7094c09b
-        return sample
+
 
     def check_mean_and_std_length(self, labels: Sequence):
         if self.mean is not None:
